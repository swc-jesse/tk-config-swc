# Copyright (c) 2015 Shotgun Software Inc.
#
# CONFIDENTIAL AND PROPRIETARY
#
# This work is provided "AS IS" and subject to the Shotgun Pipeline Toolkit
# Source Code License included in this distribution package. See LICENSE.
# By accessing, using, copying or modifying this work you indicate your
# agreement to the Shotgun Pipeline Toolkit Source Code License. All rights
# not expressly granted therein are reserved by Shotgun Software Inc.

#
# This file is one of the central points in the Shotgun Pipeline Toolkit configuration and
# a counterpart to the folder configuration structure.
#
# The folder structure underneath the project folder is used to create folders on disk -
# templates.yml (this file) refers to those folders. Therefore, the two files need to be
# in sync. This file contains an overview of all locations that are used by Sgtk.
#
# Whenever an app or an engine refers to a location on disk, it is using an entry defined in
# this file. For more information, see the Shotgun Pipeline Toolkit Documentation.



#
# The keys section contains the definitions for all the different keys that are being
# used by Sgtk. A key is a magic token that is replaced by a value at runtime, for example
# {Shot}. The section below tells Sgtk which data types and formats to expect for each key.
#
keys:

    #
    # Common Keys
    #

    Project:
        type: str
        shotgun_entity_type: Project
<<<<<<< HEAD
        shotgun_field_name: code     
=======
        shotgun_field_name: code
>>>>>>> 4ad87519
    Asset:
        type: str    
    Task:
        type: str
        shotgun_entity_type: Task
        shotgun_field_name: content
    task_step:
        type: str
        shotgun_entity_type: Task
        shotgun_field_name: step.Step.short_name
    asset_parent:
        type: str
        shotgun_entity_type: Asset
        shotgun_field_name: sg_asset_parent.Asset.code
    asset_library:
        type: str
        shotgun_entity_type: Asset
        shotgun_field_name: sg_asset_library.AssetLibrary.code
    asset_library_parent:
        type: str
        shotgun_entity_type: Asset
        shotgun_field_name: sg_asset_parent.Asset.sg_asset_library.AssetLibrary.code
    asset_type:
        type: str
        shotgun_entity_type: Asset
        shotgun_field_name: sg_asset_type
    asset_type_parent:
        type: str
        shotgun_entity_type: Asset
        shotgun_field_name: sg_asset_parent.Asset.sg_asset_type
    asset_category:
        type: str
        shotgun_entity_type: Asset
        shotgun_field_name: sg_asset_category
    asset_category_parent:
        type: str
        shotgun_entity_type: Asset
        shotgun_field_name: sg_asset_parent.Asset.sg_asset_category
    Step:
        type: str
    name:
        type: str
        filter_by: alphanumeric
    iteration:
        type: int
    version:
        type: int
        format_spec: "03"
    version_four:
       type: int
       format_spec: "04"
       alias: version
    timestamp:
        type: str
    width:
        type: str
        shotgun_entity_type: Task
        shotgun_field_name: sg_width
    height:
        type: str
        shotgun_entity_type: Task
        shotgun_field_name: sg_height        
    segment_name:
        type: str
    ext:
        type: str
        alias: extension  

    # Environment Asset
    CustomEntity01:
        type: str
    env_asset_library:
        type: str
        shotgun_entity_type: CustomEntity01
        shotgun_field_name: sg_asset_library.AssetLibrary.code 
    env_asset_category:
        type: str
        shotgun_entity_type: CustomEntity01
        shotgun_field_name: sg_asset_category         
    env_asset_class:
        type: str
        shotgun_entity_type: CustomEntity01
        shotgun_field_name: sg_asset_class      
    env_asset_type:
        type: str
        shotgun_entity_type: CustomEntity01
        shotgun_field_name: sg_asset_type  
    biome:
        type: str
        shotgun_entity_type: CustomEntity01
        shotgun_field_name: sg_biome              

    # Publishing Asset
    CustomEntity03:
        type: str 
    Product:
        type: str
        shotgun_entity_type: CustomEntity03
        shotgun_field_name: sg_product.CustomNonProjectEntity01.sg_short_code
    Campaign:
        type: str
        shotgun_entity_type: CustomEntity03
        shotgun_field_name: sg_campaign   
    use:
        type: str
        shotgun_entity_type: CustomEntity03
        shotgun_field_name: sg_use     
    pub_folder_name:
        type: str
        shotgun_entity_type: CustomEntity03
        shotgun_field_name: sg_folder_name    
    pub_asset_type:
        type: str
        shotgun_entity_type: CustomEntity03
        shotgun_field_name: sg_asset_type  


    #
    # Houdini
    #

    houdini.node:
        alias: node
        type: str
    aov_name:
        type: str
    SEQ:
        type: sequence
        format_spec: "04"

    #
    # Photoshop
    #

    photoshop_extension:
        type: str
        choices:
            psd: Photoshop (.psd)
            psb: Large Document Format (.psb)
        default: psd
        alias: extension

    #
    # Maya
    #

    maya_extension:
        type: str
        choices:
            ma: Maya Ascii (.ma)
            mb: Maya Binary (.mb)
        default: ma
        alias: extension

    #
    # Substance Painter
    #

    texture_extension:
        type: str
        alias: extension

    texture_name:
        type: str

    #
    # Substance Designer
    #

    substancedesigner.texture_extension:
        type: str
        alias: extension

    substancedesigner.channel:
        type: str
        alias: channel

    substancedesigner.package.name:
        type: str
        alias: name

    substancedesigner.graph.name:
        type: str

    substancedesigner.extension:
        type: str
        choices:
            sbs: Substance Design File (.sbs)
        default: sbs
        alias: extension

#
# The paths section contains all the the key locations where files are to be stored
# by Sgtk Apps. Each path is made up of several keys (like {version} or {shot}) and
# these are defined in the keys section above.
#
# Apps use these paths as part of their configuration to define where on disk
# different files should go.
#

paths:

    # Common  path definitions to use as shorthand in order to avoid repetitive and verbose
    # templates. This also makes it easy to change any of the common root paths and have the
    # changes apply to all templates that use them.
    #
    # These don't require the standard formatting (with definition and root_name) because they
    # will be set within each template that uses the alias.
<<<<<<< HEAD
    asset_root: 'Content/{asset_library}/{asset_type}/{Asset}'
    asset_child_root: 'Content/{asset_library_parent}/{asset_type_parent}/{asset_parent}/{asset_category}/{Asset}'
    env_asset_root: 'Content/{env_asset_library}/{env_asset_type}/{biome}/{env_asset_category}/{env_asset_class}/{CustomEntity01}'
    pub_asset_root: '{pub_asset_type}/{Campaign}/{Product}/{use}/{CustomEntity03}'
    prod_asset_root: '{pub_asset_type}/{Product}/{use}/{CustomEntity03}'

    asset_filename: '@asset_root/_raw/{task_step}/{Asset}[_{name}]_{Task}'
    asset_snapshot_filename: '@asset_root/_raw/{task_step}/snapshots/{Asset}[_{name}]_{Task}.{timestamp}'
    asset_master_filename: '@asset_root/{Asset}[_{name}]'
    asset_master_snapshot_filename: '@asset_root/snapshots/{Asset}[_{name}].{timestamp}'
    
    asset_child_filename: '@asset_child_root/_raw/{task_step}/{asset_parent}_{asset_category}_{Asset}[_{name}]_{Task}'
    asset_child_snapshot_filename: '@asset_child_root/_raw/{task_step}/snapshots/{asset_parent}_{asset_category}_{Asset}[_{name}]_{Task}.{timestamp}'
    asset_child_master_filename: '@asset_child_root/{asset_parent}_{asset_category}_{Asset}[_{name}]'
    asset_child_master_snapshot_filename: '@asset_child_root/snapshots/{asset_parent}_{asset_category}_{Asset}[_{name}].{timestamp}'

    env_asset_filename: '@env_asset_root/_raw/{task_step}/{biome}_{env_asset_category}_{env_asset_class}_{CustomEntity01}[_{name}]_{Task}'
    env_asset_snapshot_filename: '@env_asset_root/_raw/{task_step}/snapshots/{biome}_{env_asset_category}_{env_asset_class}_{CustomEntity01}[_{name}]_{Task}.{timestamp}'
    env_asset_master_filename: '@env_asset_root/{biome}_{env_asset_category}_{env_asset_class}_{CustomEntity01}[_{name}]'
    env_asset_master_snapshot_filename: '@env_asset_root/snapshots/{biome}_{env_asset_category}_{env_asset_class}_{CustomEntity01}[_{name}].{timestamp}'
    
    pub_asset_filename: '@pub_asset_root/{task_step}/{Product}_{Campaign}_{CustomEntity03}_{Task}[_{width}x{height}][_{name}]'
    pub_asset_snapshot_filename: '@pub_asset_root/{task_step}/snapshots/{Product}_{Campaign}_{CustomEntity03}_{Task}[_{width}x{height}][_{name}].{timestamp}'
    prod_asset_filename: '@prod_asset_root/{task_step}/{Product}_{CustomEntity03}_{Task}[_{width}x{height}][_{name}]'
    prod_asset_snapshot_filename: '@prod_asset_root/{task_step}/snapshots/{Product}_{CustomEntity03}_{Task}[_{width}x{height}][_{name}].{timestamp}'    
    
=======
    asset_root: 'Content/{asset_library}/{asset_type}/{asset_category}/{Asset}'
    asset_child_root: 'Content/{asset_library_parent}/{asset_type_parent}/{asset_category_parent}/{asset_parent}/{asset_category}/{Asset}'
    asset_other_root: '{asset_type}/{asset_library}/{asset_category}/{Asset}'
    asset_other_child_root: '{asset_type_parent}/{asset_library_parent}/{asset_category_parent}/{asset_parent}/{asset_category}/{Asset}'

    asset_filename: '@asset_root/{asset_category}_{Asset}[_{name}]_{task_step}'
    asset_snapshot_filename: '@asset_root/snapshots/{asset_category}_{Asset}[_{name}]_{task_step}.{timestamp}'

    asset_child_filename: '@asset_child_root/{asset_category_parent}_{asset_parent}_{asset_category}_{Asset}[_{name}]_{task_step}'
    asset_child_snapshot_filename: '@asset_child_root/snapshots/{asset_category_parent}_{asset_parent}_{asset_category}_{Asset}[_{name}]_{task_step}.{timestamp}'

    asset_other_filename: '@asset_other_root/{Project}_{asset_library}_{Asset}_{Task}[_{name}]'
    asset_other_snapshot_filename: '@asset_other_root/snapshots/{Project}_{asset_library}_{Asset}_{Task}[_{name}].{timestamp}'

    asset_other_child_filename: '@asset_other_child_root/{Project}_{asset_library_parent}_{asset_parent}_{asset_category}_{Asset}_{Task}[_{name}]'
    asset_other_child_snapshot_filename: '@asset_other_child_root/snapshots/{Project}_{asset_library_parent}_{asset_parent}_{asset_category}_{Asset}_{Task}[_{name}].{timestamp}'

>>>>>>> 4ad87519
    ##########################################################################################
    # Asset pipeline

    #
    # Alembic caches
    #

    asset_alembic_cache:
        definition: '@asset_root/caches/{Asset}[_{name}]_{task_step}.abc'
<<<<<<< HEAD
    env_asset_alembic_cache:
        definition: '@env_asset_root/caches/{CustomEntity01}[_{name}]_{task_step}.abc'           
    pub_asset_alembic_cache:
        definition: '@pub_asset_root/caches/{CustomEntity03}[_{name}]_{task_step}.abc'        
=======
    asset_other_alembic_cache:
        definition: '@asset_other_root/caches/{Asset}[_{name}]_{task_step}.abc'
>>>>>>> 4ad87519

    #
    # Generic
    #

    # asset
    asset_workfile:
        definition: '@asset_filename.{ext}'
    asset_snapshot:
        definition: '@asset_snapshot_filename.{ext}'

<<<<<<< HEAD
=======
    # asset_child
>>>>>>> 4ad87519
    asset_child_workfile:
        definition: '@asset_child_filename.{ext}'
    asset_child_snapshot:
        definition: '@asset_child_snapshot_filename.{ext}'

<<<<<<< HEAD
    asset_master_workfile:
        definition: '@asset_master_filename.{ext}'
    asset_master_snapshot:
        definition: '@asset_master_snapshot_filename.{ext}'

    asset_child_master_workfile:
        definition: '@asset_child_master_filename.{ext}'
    asset_child_master_snapshot:
        definition: '@asset_child_master_snapshot_filename.{ext}'

    env_asset_workfile:
        definition: '@env_asset_filename.{ext}'
    env_asset_snapshot:
        definition: '@env_asset_snapshot_filename.{ext}'

    env_asset_master_workfile:
        definition: '@env_asset_master_filename.{ext}'
    env_asset_master_snapshot:
        definition: '@env_asset_master_snapshot_filename.{ext}'

    pub_asset_workfile:
        definition: '@pub_asset_filename.{ext}'
    pub_asset_snapshot:
        definition: '@pub_asset_snapshot_filename.{ext}'

    prod_asset_workfile:
        definition: '@prod_asset_filename.{ext}'
    prod_asset_snapshot:
        definition: '@prod_asset_snapshot_filename.{ext}'        
=======
    # asset_other
    asset_other_workfile:
        definition: '@asset_other_filename.{ext}'
    asset_other_snapshot:
        definition: '@asset_other_snapshot_filename.{ext}'

    # asset_other_child
    asset_other_child_workfile:
        definition: '@asset_other_child_filename.{ext}'
    asset_other_child_snapshot:
        definition: '@asset_other_child_snapshot_filename.{ext}'
>>>>>>> 4ad87519

    #
    # Photoshop
    #

    # asset
    asset_photoshop_workfile:
        definition: '@asset_filename.{photoshop_extension}'
    asset_photoshop_snapshot:
        definition: '@asset_snapshot_filename.{photoshop_extension}'

<<<<<<< HEAD
=======
    # asset_child
>>>>>>> 4ad87519
    asset_child_photoshop_workfile:
        definition: '@asset_child_filename.{photoshop_extension}'
    asset_child_photoshop_snapshot:
        definition: '@asset_child_snapshot_filename.{photoshop_extension}'

<<<<<<< HEAD
    asset_master_photoshop_workfile:
        definition: '@asset_master_filename.{photoshop_extension}'
    asset_master_photoshop_snapshot:
        definition: '@asset_master_snapshot_filename.{photoshop_extension}'

    asset_child_master_photoshop_workfile:
        definition: '@asset_child_master_filename.{photoshop_extension}'
    asset_child_master_photoshop_snapshot:
        definition: '@asset_child_master_snapshot_filename.{photoshop_extension}'

    env_asset_photoshop_workfile:
        definition: '@env_asset_filename.{photoshop_extension}'
    env_asset_photoshop_snapshot:
        definition: '@env_asset_snapshot_filename.{photoshop_extension}'

    env_asset_master_photoshop_workfile:
        definition: '@env_asset_master_filename.{photoshop_extension}'
    env_asset_master_photoshop_snapshot:
        definition: '@env_asset_master_snapshot_filename.{photoshop_extension}'

    pub_asset_photoshop_workfile:
        definition: '@pub_asset_filename.{photoshop_extension}'
    pub_asset_photoshop_snapshot:
        definition: '@pub_asset_snapshot_filename.{photoshop_extension}'

    prod_asset_photoshop_workfile:
        definition: '@prod_asset_filename.{photoshop_extension}'
    prod_asset_photoshop_snapshot:
        definition: '@prod_asset_snapshot_filename.{photoshop_extension}'
=======
    # asset_other
    asset_other_photoshop_workfile:
        definition: '@asset_other_filename.{photoshop_extension}'
    asset_other_photoshop_snapshot:
        definition: '@asset_other_snapshot_filename.{photoshop_extension}'

    # asset_other_child
    asset_other_child_photoshop_workfile:
        definition: '@asset_other_child_filename.{photoshop_extension}'
    asset_other_child_photoshop_snapshot:
        definition: '@asset_other_child_snapshot_filename.{photoshop_extension}'
>>>>>>> 4ad87519

    #
    # Maya
    #

    # asset
    asset_maya_workfile:
        definition: '@asset_filename.{maya_extension}'
    asset_maya_snapshot:
        definition: '@asset_snapshot_filename.{maya_extension}'

<<<<<<< HEAD
=======
    # asset_child
>>>>>>> 4ad87519
    asset_child_maya_workfile:
        definition: '@asset_child_filename.{maya_extension}'
    asset_child_maya_snapshot:
        definition: '@asset_child_snapshot_filename.{maya_extension}'

<<<<<<< HEAD
    asset_master_maya_workfile:
        definition: '@asset_master_filename.{maya_extension}'
    asset_master_maya_snapshot:
        definition: '@asset_master_snapshot_filename.{maya_extension}'

    asset_child_master_maya_workfile:
        definition: '@asset_child_master_filename.{maya_extension}'
    asset_child_master_maya_snapshot:
        definition: '@asset_child_master_snapshot_filename.{maya_extension}'

    env_asset_maya_workfile:
        definition: '@env_asset_filename.{maya_extension}'
    env_asset_maya_snapshot:
        definition: '@env_asset_snapshot_filename.{maya_extension}'

    env_asset_master_maya_workfile:
        definition: '@env_asset_master_filename.{maya_extension}'
    env_asset_master_maya_snapshot:
        definition: '@env_asset_master_snapshot_filename.{maya_extension}'

    pub_asset_maya_workfile:
        definition: '@pub_asset_filename.{maya_extension}'
    pub_asset_maya_snapshot:
        definition: '@pub_asset_snapshot_filename.{maya_extension}'

    prod_asset_maya_workfile:
        definition: '@prod_asset_filename.{maya_extension}'
    prod_asset_maya_snapshot:
        definition: '@prod_asset_snapshot_filename.{maya_extension}'        
=======
    # asset_other
    asset_other_maya_workfile:
        definition: '@asset_other_filename.{maya_extension}'
    asset_other_maya_snapshot:
        definition: '@asset_other_snapshot_filename.{maya_extension}'

    # asset_other_child
    asset_other_child_maya_workfile:
        definition: '@asset_other_child_filename.{maya_extension}'
    asset_other_child_maya_snapshot:
        definition: '@asset_other_child_snapshot_filename.{maya_extension}'
>>>>>>> 4ad87519

    #
    # Houdini
    #

    # asset
    asset_houdini_workfile:
        definition: '@asset_filename.hip'
    asset_houdini_snapshot:
        definition: '@asset_snapshot_filename.hip'

<<<<<<< HEAD
=======
    # asset_child
>>>>>>> 4ad87519
    asset_child_houdini_workfile:
        definition: '@asset_child_filename.hip'
    asset_child_houdini_snapshot:
        definition: '@asset_child_snapshot_filename.hip'

<<<<<<< HEAD
    asset_master_houdini_workfile:
        definition: '@asset_master_filename.hip'
    asset_master_houdini_snapshot:
        definition: '@asset_master_snapshot_filename.hip'
        
    asset_child_master_houdini_workfile:
        definition: '@asset_child_master_filename.hip'
    asset_child_master_houdini_snapshot:
        definition: '@asset_child_master_snapshot_filename.hip'        

    env_asset_houdini_workfile:
        definition: '@env_asset_filename.hip'
    env_asset_houdini_snapshot:
        definition: '@env_asset_snapshot_filename.hip'

    env_asset_master_houdini_workfile:
        definition: '@env_asset_master_filename.hip'
    env_asset_master_houdini_snapshot:
        definition: '@env_asset_master_snapshot_filename.hip'        

    pub_asset_houdini_workfile:
        definition: '@pub_asset_filename.hip'
    pub_asset_houdini_snapshot:
        definition: '@pub_asset_snapshot_filename.hip'  

    prod_asset_houdini_workfile:
        definition: '@prod_asset_filename.hip'
    prod_asset_houdini_snapshot:
        definition: '@prod_asset_snapshot_filename.hip'  
=======
    # asset_other
    asset_other_houdini_workfile:
        definition: '@asset_other_filename.hip'
    asset_other_houdini_snapshot:
        definition: '@asset_other_snapshot_filename.hip'

    # asset_other_child
    asset_other_child_houdini_workfile:
        definition: '@asset_other_child_filename.hip'
    asset_other_child_houdini_snapshot:
        definition: '@asset_other_child_snapshot_filename.hip'
>>>>>>> 4ad87519

    #
    # 3dsmax
    #

    # asset
    asset_max_workfile:
        definition: '@asset_filename.max'
    asset_max_snapshot:
        definition: '@asset_snapshot_filename.max'

<<<<<<< HEAD
=======
    # asset_child
>>>>>>> 4ad87519
    asset_child_max_workfile:
        definition: '@asset_child_filename.max'
    asset_child_max_snapshot:
        definition: '@asset_child_snapshot_filename.max'

<<<<<<< HEAD
    asset_master_max_workfile:
        definition: '@asset_master_filename.max'
    asset_master_max_snapshot:
        definition: '@asset_master_snapshot_filename.max'
        
    asset_child_master_max_workfile:
        definition: '@asset_child_master_filename.max'
    asset_child_master_max_snapshot:
        definition: '@asset_child_master_snapshot_filename.max'        

    env_asset_max_workfile:
        definition: '@env_asset_filename.max'
    env_asset_max_snapshot:
        definition: '@env_asset_snapshot_filename.max'

    env_asset_master_max_workfile:
        definition: '@env_asset_master_filename.max'
    env_asset_master_max_snapshot:
        definition: '@env_asset_master_snapshot_filename.max'        

    pub_asset_max_workfile:
        definition: '@pub_asset_filename.max'
    pub_asset_max_snapshot:
        definition: '@pub_asset_snapshot_filename.max'

    prod_asset_max_workfile:
        definition: '@prod_asset_filename.max'
    prod_asset_max_snapshot:
        definition: '@prod_asset_snapshot_filename.max'        
=======
    # asset_other
    asset_other_max_workfile:
        definition: '@asset_other_filename.max'
    asset_other_max_snapshot:
        definition: '@asset_other_snapshot_filename.max'

    # asset_other_child
    asset_other_child_max_workfile:
        definition: '@asset_other_child_filename.max'
    asset_other_child_max_snapshot:
        definition: '@asset_other_child_snapshot_filename.max'
>>>>>>> 4ad87519

    #
    # Substance Painter
    #

    # asset
    asset_substancepainter_workfile:
        definition: '@asset_filename.spp'
    asset_substancepainter_snapshot:
        definition: '@asset_snapshot_filename.spp'

<<<<<<< HEAD
=======
    # asset_child
>>>>>>> 4ad87519
    asset_child_substancepainter_workfile:
        definition: '@asset_child_filename.spp'
    asset_child_substancepainter_snapshot:
        definition: '@asset_child_snapshot_filename.spp'

<<<<<<< HEAD
    asset_master_substancepainter_workfile:
        definition: '@asset_master_filename.spp'
    asset_master_substancepainter_snapshot:
        definition: '@asset_master_snapshot_filename.spp'
        
    asset_child_master_substancepainter_workfile:
        definition: '@asset_child_master_filename.spp'
    asset_child_master_substancepainter_snapshot:
        definition: '@asset_child_master_snapshot_filename.spp'        

    env_asset_substancepainter_workfile:
        definition: '@env_asset_filename.spp'
    env_asset_substancepainter_snapshot:
        definition: '@env_asset_snapshot_filename.spp'

    env_asset_master_substancepainter_workfile:
        definition: '@env_asset_master_filename.spp'
    env_asset_master_substancepainter_snapshot:
        definition: '@env_asset_master_snapshot_filename.spp'        

    pub_asset_substancepainter_workfile:
        definition: '@pub_asset_filename.spp'
    pub_asset_substancepainter_snapshot:
        definition: '@pub_asset_snapshot_filename.spp'

    prod_asset_substancepainter_workfile:
        definition: '@prod_asset_filename.spp'
    prod_asset_substancepainter_snapshot:
        definition: '@prod_asset_snapshot_filename.spp'        
=======
    # asset_other
    asset_other_substancepainter_workfile:
        definition: '@asset_other_filename.spp'
    asset_other_substancepainter_snapshot:
        definition: '@asset_other_snapshot_filename.spp'

    # asset_other_child
    asset_other_child_substancepainter_workfile:
        definition: '@asset_other_child_filename.spp'
    asset_other_child_substancepainter_snapshot:
        definition: '@asset_other_child_snapshot_filename.spp'
>>>>>>> 4ad87519

    #
    # Substance Designer
    #

    # asset
    asset_substancedesigner_workfile:
        definition: '@asset_filename.{substancedesigner.extension}'
    asset_substancedesigner_snapshot:
        definition: '@asset_snapshot_filename.{substancedesigner.extension}'

<<<<<<< HEAD
=======
    # asset_child
>>>>>>> 4ad87519
    asset_child_substancedesigner_workfile:
        definition: '@asset_child_filename.{substancedesigner.extension}'
    asset_child_substancedesigner_snapshot:
        definition: '@asset_child_snapshot_filename.{substancedesigner.extension}'

<<<<<<< HEAD
    asset_master_substancedesigner_workfile:
        definition: '@asset_master_filename.{substancedesigner.extension}'
    asset_master_substancedesigner_snapshot:
        definition: '@asset_master_snapshot_filename.{substancedesigner.extension}'
        
    asset_child_master_substancedesigner_workfile:
        definition: '@asset_child_master_filename.{substancedesigner.extension}'
    asset_child_master_substancedesigner_snapshot:
        definition: '@asset_child_master_snapshot_filename.{substancedesigner.extension}'        

    env_asset_substancedesigner_workfile:
        definition: '@env_asset_filename.{substancedesigner.extension}'
    env_asset_substancedesigner_snapshot:
        definition: '@env_asset_snapshot_filename.{substancedesigner.extension}'

    env_asset_master_substancedesigner_workfile:
        definition: '@env_asset_master_filename.{substancedesigner.extension}'
    env_asset_master_substancedesigner_snapshot:
        definition: '@env_asset_master_snapshot_filename.{substancedesigner.extension}'        

    pub_asset_substancedesigner_workfile:
        definition: '@pub_asset_filename.{substancedesigner.extension}'
    pub_asset_substancedesigner_snapshot:
        definition: '@pub_asset_snapshot_filename.{substancedesigner.extension}'

    prod_asset_substancedesigner_workfile:
        definition: '@prod_asset_filename.{substancedesigner.extension}'
    prod_asset_substancedesigner_snapshot:
        definition: '@prod_asset_snapshot_filename.{substancedesigner.extension}'        
=======
    # asset_other
    asset_other_substancedesigner_workfile:
        definition: '@asset_other_filename.{substancedesigner.extension}'
    asset_other_substancedesigner_snapshot:
        definition: '@asset_other_snapshot_filename.{substancedesigner.extension}'

    # asset_other_child
    asset_other_child_substancedesigner_workfile:
        definition: '@asset_other_child_filename.{substancedesigner.extension}'
    asset_other_child_substancedesigner_snapshot:
        definition: '@asset_other_child_snapshot_filename.{substancedesigner.extension}'
>>>>>>> 4ad87519

#
# The strings section is similar to the paths section - but rather than defining paths
# on disk, it contains a list of strings. Strings are typically used when you want to be
# able to configure the way data is written to shotgun - it may be the name field for a
# review version or the formatting of a publish.
#

strings:

    # we have to have a string here
    null_string: string<|MERGE_RESOLUTION|>--- conflicted
+++ resolved
@@ -35,11 +35,7 @@
     Project:
         type: str
         shotgun_entity_type: Project
-<<<<<<< HEAD
-        shotgun_field_name: code     
-=======
         shotgun_field_name: code
->>>>>>> 4ad87519
     Asset:
         type: str    
     Task:
@@ -248,7 +244,6 @@
     #
     # These don't require the standard formatting (with definition and root_name) because they
     # will be set within each template that uses the alias.
-<<<<<<< HEAD
     asset_root: 'Content/{asset_library}/{asset_type}/{Asset}'
     asset_child_root: 'Content/{asset_library_parent}/{asset_type_parent}/{asset_parent}/{asset_category}/{Asset}'
     env_asset_root: 'Content/{env_asset_library}/{env_asset_type}/{biome}/{env_asset_category}/{env_asset_class}/{CustomEntity01}'
@@ -275,25 +270,6 @@
     prod_asset_filename: '@prod_asset_root/{task_step}/{Product}_{CustomEntity03}_{Task}[_{width}x{height}][_{name}]'
     prod_asset_snapshot_filename: '@prod_asset_root/{task_step}/snapshots/{Product}_{CustomEntity03}_{Task}[_{width}x{height}][_{name}].{timestamp}'    
     
-=======
-    asset_root: 'Content/{asset_library}/{asset_type}/{asset_category}/{Asset}'
-    asset_child_root: 'Content/{asset_library_parent}/{asset_type_parent}/{asset_category_parent}/{asset_parent}/{asset_category}/{Asset}'
-    asset_other_root: '{asset_type}/{asset_library}/{asset_category}/{Asset}'
-    asset_other_child_root: '{asset_type_parent}/{asset_library_parent}/{asset_category_parent}/{asset_parent}/{asset_category}/{Asset}'
-
-    asset_filename: '@asset_root/{asset_category}_{Asset}[_{name}]_{task_step}'
-    asset_snapshot_filename: '@asset_root/snapshots/{asset_category}_{Asset}[_{name}]_{task_step}.{timestamp}'
-
-    asset_child_filename: '@asset_child_root/{asset_category_parent}_{asset_parent}_{asset_category}_{Asset}[_{name}]_{task_step}'
-    asset_child_snapshot_filename: '@asset_child_root/snapshots/{asset_category_parent}_{asset_parent}_{asset_category}_{Asset}[_{name}]_{task_step}.{timestamp}'
-
-    asset_other_filename: '@asset_other_root/{Project}_{asset_library}_{Asset}_{Task}[_{name}]'
-    asset_other_snapshot_filename: '@asset_other_root/snapshots/{Project}_{asset_library}_{Asset}_{Task}[_{name}].{timestamp}'
-
-    asset_other_child_filename: '@asset_other_child_root/{Project}_{asset_library_parent}_{asset_parent}_{asset_category}_{Asset}_{Task}[_{name}]'
-    asset_other_child_snapshot_filename: '@asset_other_child_root/snapshots/{Project}_{asset_library_parent}_{asset_parent}_{asset_category}_{Asset}_{Task}[_{name}].{timestamp}'
-
->>>>>>> 4ad87519
     ##########################################################################################
     # Asset pipeline
 
@@ -303,15 +279,10 @@
 
     asset_alembic_cache:
         definition: '@asset_root/caches/{Asset}[_{name}]_{task_step}.abc'
-<<<<<<< HEAD
     env_asset_alembic_cache:
         definition: '@env_asset_root/caches/{CustomEntity01}[_{name}]_{task_step}.abc'           
     pub_asset_alembic_cache:
         definition: '@pub_asset_root/caches/{CustomEntity03}[_{name}]_{task_step}.abc'        
-=======
-    asset_other_alembic_cache:
-        definition: '@asset_other_root/caches/{Asset}[_{name}]_{task_step}.abc'
->>>>>>> 4ad87519
 
     #
     # Generic
@@ -323,16 +294,11 @@
     asset_snapshot:
         definition: '@asset_snapshot_filename.{ext}'
 
-<<<<<<< HEAD
-=======
-    # asset_child
->>>>>>> 4ad87519
     asset_child_workfile:
         definition: '@asset_child_filename.{ext}'
     asset_child_snapshot:
         definition: '@asset_child_snapshot_filename.{ext}'
 
-<<<<<<< HEAD
     asset_master_workfile:
         definition: '@asset_master_filename.{ext}'
     asset_master_snapshot:
@@ -362,19 +328,6 @@
         definition: '@prod_asset_filename.{ext}'
     prod_asset_snapshot:
         definition: '@prod_asset_snapshot_filename.{ext}'        
-=======
-    # asset_other
-    asset_other_workfile:
-        definition: '@asset_other_filename.{ext}'
-    asset_other_snapshot:
-        definition: '@asset_other_snapshot_filename.{ext}'
-
-    # asset_other_child
-    asset_other_child_workfile:
-        definition: '@asset_other_child_filename.{ext}'
-    asset_other_child_snapshot:
-        definition: '@asset_other_child_snapshot_filename.{ext}'
->>>>>>> 4ad87519
 
     #
     # Photoshop
@@ -386,16 +339,11 @@
     asset_photoshop_snapshot:
         definition: '@asset_snapshot_filename.{photoshop_extension}'
 
-<<<<<<< HEAD
-=======
-    # asset_child
->>>>>>> 4ad87519
     asset_child_photoshop_workfile:
         definition: '@asset_child_filename.{photoshop_extension}'
     asset_child_photoshop_snapshot:
         definition: '@asset_child_snapshot_filename.{photoshop_extension}'
 
-<<<<<<< HEAD
     asset_master_photoshop_workfile:
         definition: '@asset_master_filename.{photoshop_extension}'
     asset_master_photoshop_snapshot:
@@ -425,19 +373,6 @@
         definition: '@prod_asset_filename.{photoshop_extension}'
     prod_asset_photoshop_snapshot:
         definition: '@prod_asset_snapshot_filename.{photoshop_extension}'
-=======
-    # asset_other
-    asset_other_photoshop_workfile:
-        definition: '@asset_other_filename.{photoshop_extension}'
-    asset_other_photoshop_snapshot:
-        definition: '@asset_other_snapshot_filename.{photoshop_extension}'
-
-    # asset_other_child
-    asset_other_child_photoshop_workfile:
-        definition: '@asset_other_child_filename.{photoshop_extension}'
-    asset_other_child_photoshop_snapshot:
-        definition: '@asset_other_child_snapshot_filename.{photoshop_extension}'
->>>>>>> 4ad87519
 
     #
     # Maya
@@ -449,16 +384,11 @@
     asset_maya_snapshot:
         definition: '@asset_snapshot_filename.{maya_extension}'
 
-<<<<<<< HEAD
-=======
-    # asset_child
->>>>>>> 4ad87519
     asset_child_maya_workfile:
         definition: '@asset_child_filename.{maya_extension}'
     asset_child_maya_snapshot:
         definition: '@asset_child_snapshot_filename.{maya_extension}'
 
-<<<<<<< HEAD
     asset_master_maya_workfile:
         definition: '@asset_master_filename.{maya_extension}'
     asset_master_maya_snapshot:
@@ -488,19 +418,6 @@
         definition: '@prod_asset_filename.{maya_extension}'
     prod_asset_maya_snapshot:
         definition: '@prod_asset_snapshot_filename.{maya_extension}'        
-=======
-    # asset_other
-    asset_other_maya_workfile:
-        definition: '@asset_other_filename.{maya_extension}'
-    asset_other_maya_snapshot:
-        definition: '@asset_other_snapshot_filename.{maya_extension}'
-
-    # asset_other_child
-    asset_other_child_maya_workfile:
-        definition: '@asset_other_child_filename.{maya_extension}'
-    asset_other_child_maya_snapshot:
-        definition: '@asset_other_child_snapshot_filename.{maya_extension}'
->>>>>>> 4ad87519
 
     #
     # Houdini
@@ -512,16 +429,11 @@
     asset_houdini_snapshot:
         definition: '@asset_snapshot_filename.hip'
 
-<<<<<<< HEAD
-=======
-    # asset_child
->>>>>>> 4ad87519
     asset_child_houdini_workfile:
         definition: '@asset_child_filename.hip'
     asset_child_houdini_snapshot:
         definition: '@asset_child_snapshot_filename.hip'
 
-<<<<<<< HEAD
     asset_master_houdini_workfile:
         definition: '@asset_master_filename.hip'
     asset_master_houdini_snapshot:
@@ -551,19 +463,6 @@
         definition: '@prod_asset_filename.hip'
     prod_asset_houdini_snapshot:
         definition: '@prod_asset_snapshot_filename.hip'  
-=======
-    # asset_other
-    asset_other_houdini_workfile:
-        definition: '@asset_other_filename.hip'
-    asset_other_houdini_snapshot:
-        definition: '@asset_other_snapshot_filename.hip'
-
-    # asset_other_child
-    asset_other_child_houdini_workfile:
-        definition: '@asset_other_child_filename.hip'
-    asset_other_child_houdini_snapshot:
-        definition: '@asset_other_child_snapshot_filename.hip'
->>>>>>> 4ad87519
 
     #
     # 3dsmax
@@ -575,16 +474,11 @@
     asset_max_snapshot:
         definition: '@asset_snapshot_filename.max'
 
-<<<<<<< HEAD
-=======
-    # asset_child
->>>>>>> 4ad87519
     asset_child_max_workfile:
         definition: '@asset_child_filename.max'
     asset_child_max_snapshot:
         definition: '@asset_child_snapshot_filename.max'
 
-<<<<<<< HEAD
     asset_master_max_workfile:
         definition: '@asset_master_filename.max'
     asset_master_max_snapshot:
@@ -614,19 +508,6 @@
         definition: '@prod_asset_filename.max'
     prod_asset_max_snapshot:
         definition: '@prod_asset_snapshot_filename.max'        
-=======
-    # asset_other
-    asset_other_max_workfile:
-        definition: '@asset_other_filename.max'
-    asset_other_max_snapshot:
-        definition: '@asset_other_snapshot_filename.max'
-
-    # asset_other_child
-    asset_other_child_max_workfile:
-        definition: '@asset_other_child_filename.max'
-    asset_other_child_max_snapshot:
-        definition: '@asset_other_child_snapshot_filename.max'
->>>>>>> 4ad87519
 
     #
     # Substance Painter
@@ -638,16 +519,11 @@
     asset_substancepainter_snapshot:
         definition: '@asset_snapshot_filename.spp'
 
-<<<<<<< HEAD
-=======
-    # asset_child
->>>>>>> 4ad87519
     asset_child_substancepainter_workfile:
         definition: '@asset_child_filename.spp'
     asset_child_substancepainter_snapshot:
         definition: '@asset_child_snapshot_filename.spp'
 
-<<<<<<< HEAD
     asset_master_substancepainter_workfile:
         definition: '@asset_master_filename.spp'
     asset_master_substancepainter_snapshot:
@@ -677,19 +553,6 @@
         definition: '@prod_asset_filename.spp'
     prod_asset_substancepainter_snapshot:
         definition: '@prod_asset_snapshot_filename.spp'        
-=======
-    # asset_other
-    asset_other_substancepainter_workfile:
-        definition: '@asset_other_filename.spp'
-    asset_other_substancepainter_snapshot:
-        definition: '@asset_other_snapshot_filename.spp'
-
-    # asset_other_child
-    asset_other_child_substancepainter_workfile:
-        definition: '@asset_other_child_filename.spp'
-    asset_other_child_substancepainter_snapshot:
-        definition: '@asset_other_child_snapshot_filename.spp'
->>>>>>> 4ad87519
 
     #
     # Substance Designer
@@ -701,16 +564,11 @@
     asset_substancedesigner_snapshot:
         definition: '@asset_snapshot_filename.{substancedesigner.extension}'
 
-<<<<<<< HEAD
-=======
-    # asset_child
->>>>>>> 4ad87519
     asset_child_substancedesigner_workfile:
         definition: '@asset_child_filename.{substancedesigner.extension}'
     asset_child_substancedesigner_snapshot:
         definition: '@asset_child_snapshot_filename.{substancedesigner.extension}'
 
-<<<<<<< HEAD
     asset_master_substancedesigner_workfile:
         definition: '@asset_master_filename.{substancedesigner.extension}'
     asset_master_substancedesigner_snapshot:
@@ -740,19 +598,6 @@
         definition: '@prod_asset_filename.{substancedesigner.extension}'
     prod_asset_substancedesigner_snapshot:
         definition: '@prod_asset_snapshot_filename.{substancedesigner.extension}'        
-=======
-    # asset_other
-    asset_other_substancedesigner_workfile:
-        definition: '@asset_other_filename.{substancedesigner.extension}'
-    asset_other_substancedesigner_snapshot:
-        definition: '@asset_other_snapshot_filename.{substancedesigner.extension}'
-
-    # asset_other_child
-    asset_other_child_substancedesigner_workfile:
-        definition: '@asset_other_child_filename.{substancedesigner.extension}'
-    asset_other_child_substancedesigner_snapshot:
-        definition: '@asset_other_child_snapshot_filename.{substancedesigner.extension}'
->>>>>>> 4ad87519
 
 #
 # The strings section is similar to the paths section - but rather than defining paths
