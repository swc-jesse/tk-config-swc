--- conflicted
+++ resolved
@@ -109,10 +109,7 @@
       version: 4f1898670165cebe5aa34eed5c3b1adaf6175883
       type: git_branch
       branch: swc_beta
-<<<<<<< HEAD
-      path: https://github.com/nimbleheroes/tk-framework-perforce.git
-      version: 4f18986
-=======
+
   # SWC - Custom utilities
   tk-framework-swc_v0.x.x:
     location:
@@ -123,5 +120,4 @@
       path: https://github.com/studiowildcard/tk-framework-swc
       version: 8e00e8564d9d47f32756b792935bd126d2851a5d
       type: git_branch
-      branch: main
->>>>>>> 20ed684f
+      branch: main