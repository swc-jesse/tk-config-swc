# Copyright (c) 2017 ShotGrid Software Inc.
#
# CONFIDENTIAL AND PROPRIETARY
#
# This work is provided "AS IS" and subject to the ShotGrid Pipeline Toolkit
# Source Code License included in this distribution package. See LICENSE.
# By accessing, using, copying or modifying this work you indicate your
# agreement to the ShotGrid Pipeline Toolkit Source Code License. All rights
# not expressly granted therein are reserved by ShotGrid Software Inc.

################################################################################

includes:
- ../app_locations.yml

################################################################################

publish_help_url: &help_url "https://support.shotgunsoftware.com/hc/en-us/articles/115000068574-Integrations-User-Guide#The%20Publisher"

################################################################################

# ---- Stand alone publish

settings.tk-multi-publish2.standalone:
  collector: "{self}/collector.py"
  post_phase: "{config}/tk-multi-publish2/post_phase.py"
  publish_plugins:
  - name: Publish to Perforce & ShotGrid
    hook: "{config}/tk-multi-publish2/publish_file.py"
    settings: {}
  - name: Upload for review
    hook: "{self}/upload_version.py"
    settings: {}
  help_url: *help_url 
  location: "@apps.tk-multi-publish2.location"

################################################################################

# ---- 3dsMax

# asset_step
settings.tk-multi-publish2.3dsmax.asset_step: &settings_publish_plugins_tk-multi-publish2_3dsmax
  collector: "{self}/collector.py:{engine}/tk-multi-publish2/basic/collector.py"
  collector_settings:
      Work Template: asset_max_workfile
  post_phase: "{config}/tk-multi-publish2/post_phase.py"
  publish_plugins:
  - name: Publish to Perforce & ShotGrid
    hook: "{config}/tk-multi-publish2/publish_file.py:{config}/tk-multi-publish2/tk-3dsmax/publish_file.py"
    settings: {}
  - name: Upload for review
    hook: "{self}/upload_version.py"
    settings: {}
  help_url: *help_url
  location: "@apps.tk-multi-publish2.location"

# asset_master_step
settings.tk-multi-publish2.3dsmax.asset_master_step:
  <<: *settings_publish_plugins_tk-multi-publish2_3dsmax
  collector_settings:
      Work Template: asset_master_max_workfile

# asset_child_step
settings.tk-multi-publish2.3dsmax.asset_child_step: 
  <<: *settings_publish_plugins_tk-multi-publish2_3dsmax
  collector_settings:
      Work Template: asset_child_max_workfile
<<<<<<< HEAD
=======
  post_phase: "{config}/tk-multi-publish2/post_phase.py"
  publish_plugins:
  - name: Publish to Perforce & ShotGrid
    hook: "{config}/tk-multi-publish2/publish_file.py:{config}/tk-multi-publish2/tk-3dsmax/publish_file.py"
    settings: {}
  - name: Upload for review
    hook: "{self}/upload_version.py"
    settings: {}
  help_url: *help_url
  location: "@apps.tk-multi-publish2.location"
>>>>>>> 0f644d28

# asset_child_master_step
settings.tk-multi-publish2.3dsmax.asset_child_master_step: 
  <<: *settings_publish_plugins_tk-multi-publish2_3dsmax
  collector_settings:
<<<<<<< HEAD
      Work Template: asset_child_master_max_workfile
=======
      Work Template: asset_other_max_workfile
  post_phase: "{config}/tk-multi-publish2/post_phase.py"
  publish_plugins:
  - name: Publish to Perforce & ShotGrid
    hook: "{config}/tk-multi-publish2/publish_file.py:{config}/tk-multi-publish2/tk-3dsmax/publish_file.py"
    settings: {}
  - name: Upload for review
    hook: "{self}/upload_version.py"
    settings: {}
  help_url: *help_url
  location: "@apps.tk-multi-publish2.location"
>>>>>>> 0f644d28

# special_child_step
settings.tk-multi-publish2.3dsmax.special_child_step: 
  <<: *settings_publish_plugins_tk-multi-publish2_3dsmax
  collector_settings:
<<<<<<< HEAD
      Work Template: special_child_max_workfile      

# pub_asset_step
settings.tk-multi-publish2.3dsmax.pub_asset_step: 
  <<: *settings_publish_plugins_tk-multi-publish2_3dsmax
  collector_settings:
      Work Template: pub_asset_max_workfile

# prod_asset_step
settings.tk-multi-publish2.3dsmax.prod_asset_step: 
  <<: *settings_publish_plugins_tk-multi-publish2_3dsmax
  collector_settings:
      Work Template: prod_asset_max_workfile

# env_asset_step
settings.tk-multi-publish2.3dsmax.env_asset_step: 
  <<: *settings_publish_plugins_tk-multi-publish2_3dsmax
  collector_settings:
      Work Template: env_asset_max_workfile

# env_asset_master_step
settings.tk-multi-publish2.3dsmax.env_asset_master_step: 
  <<: *settings_publish_plugins_tk-multi-publish2_3dsmax
  collector_settings:
      Work Template: env_asset_master_max_workfile
=======
      Work Template: asset_other_child_max_workfile
  post_phase: "{config}/tk-multi-publish2/post_phase.py"
  publish_plugins:
  - name: Publish to Perforce & ShotGrid
    hook: "{config}/tk-multi-publish2/publish_file.py:{config}/tk-multi-publish2/tk-3dsmax/publish_file.py"
    settings: {}
  - name: Upload for review
    hook: "{self}/upload_version.py"
    settings: {}
  help_url: *help_url
  location: "@apps.tk-multi-publish2.location"
>>>>>>> 0f644d28

################################################################################

# ---- Houdini

# asset_step
settings.tk-multi-publish2.houdini.asset_step: &settings_publish_plugins_tk-multi-publish2_houdini
  collector: "{self}/collector.py:{engine}/tk-multi-publish2/basic/collector.py"
  collector_settings:
      Work Template: asset_houdini_workfile
  post_phase: "{config}/tk-multi-publish2/post_phase.py"
  publish_plugins:
  - name: Publish to Perforce & ShotGrid
    hook: "{config}/tk-multi-publish2/publish_file.py"
    settings: {}
  - name: Upload for review
    hook: "{self}/upload_version.py"
    settings: {}
  help_url: *help_url
  location: "@apps.tk-multi-publish2.location"

# asset_master_step
settings.tk-multi-publish2.houdini.asset_master_step:
  <<: *settings_publish_plugins_tk-multi-publish2_houdini
  collector_settings:
      Work Template: asset_master_houdini_workfile

# asset_child_step
settings.tk-multi-publish2.houdini.asset_child_step:
  <<: *settings_publish_plugins_tk-multi-publish2_houdini
  collector_settings:
      Work Template: asset_child_houdini_workfile

# asset_child_master_step
settings.tk-multi-publish2.houdini.asset_child_master_step:
  <<: *settings_publish_plugins_tk-multi-publish2_houdini
  collector_settings:
      Work Template: asset_child_master_houdini_workfile

# special_child_step
settings.tk-multi-publish2.houdini.special_child_step:
  <<: *settings_publish_plugins_tk-multi-publish2_houdini
  collector_settings:
      Work Template: special_child_houdini_workfile      

# pub_asset_step
settings.tk-multi-publish2.houdini.pub_asset_step:
  <<: *settings_publish_plugins_tk-multi-publish2_houdini
  collector_settings:
      Work Template: pub_asset_houdini_workfile

# prod_asset_step
settings.tk-multi-publish2.houdini.prod_asset_step:
  <<: *settings_publish_plugins_tk-multi-publish2_houdini
  collector_settings:
      Work Template: prod_asset_houdini_workfile      

# env_asset_step
settings.tk-multi-publish2.houdini.env_asset_step:
  <<: *settings_publish_plugins_tk-multi-publish2_houdini
  collector_settings:
      Work Template: env_asset_houdini_workfile

# env_asset_master_step
settings.tk-multi-publish2.houdini.env_asset_master_step:
  <<: *settings_publish_plugins_tk-multi-publish2_houdini
  collector_settings:
      Work Template: env_asset_master_houdini_workfile

################################################################################

# ---- Maya

# asset_step
settings.tk-multi-publish2.maya.asset_step: &settings_publish_plugins_tk-multi-publish2_maya
  collector: "{self}/collector.py:{engine}/tk-multi-publish2/basic/collector.py"
  collector_settings:
      Work Template: asset_maya_workfile
  post_phase: "{config}/tk-multi-publish2/post_phase.py"
  publish_plugins:
  - name: Publish to Perforce & ShotGrid
    hook: "{config}/tk-multi-publish2/publish_file.py:{config}/tk-multi-publish2/tk-maya/publish_file.py"
    settings: {}
  - name: Upload for review
    hook: "{self}/upload_version.py"
    settings: {}
  help_url: *help_url
  location: "@apps.tk-multi-publish2.location"

# asset_master_step
settings.tk-multi-publish2.maya.asset_master_step: 
  <<: *settings_publish_plugins_tk-multi-publish2_maya
  collector_settings:
      Work Template: asset_master_maya_workfile

# asset_child_step
settings.tk-multi-publish2.maya.asset_child_step:
  <<: *settings_publish_plugins_tk-multi-publish2_maya
  collector_settings:
      Work Template: asset_child_maya_workfile

# asset_child_master_step
settings.tk-multi-publish2.maya.asset_child_master_step:
  <<: *settings_publish_plugins_tk-multi-publish2_maya
  collector_settings:
      Work Template: asset_child_master_maya_workfile

# special_child_step
settings.tk-multi-publish2.maya.special_child_step:
  <<: *settings_publish_plugins_tk-multi-publish2_maya
  collector_settings:
      Work Template: special_child_maya_workfile      

# pub_asset_step
settings.tk-multi-publish2.maya.pub_asset_step:
  <<: *settings_publish_plugins_tk-multi-publish2_maya
  collector_settings:
      Work Template: pub_asset_maya_workfile

# prod_asset_step
settings.tk-multi-publish2.maya.prod_asset_step:
  <<: *settings_publish_plugins_tk-multi-publish2_maya
  collector_settings:
      Work Template: prod_asset_maya_workfile      

# env_asset_step
settings.tk-multi-publish2.maya.env_asset_step:
  <<: *settings_publish_plugins_tk-multi-publish2_maya
  collector_settings:
      Work Template: env_asset_maya_workfile

# env_asset_master_step
settings.tk-multi-publish2.maya.env_asset_master_step:
  <<: *settings_publish_plugins_tk-multi-publish2_maya
  collector_settings:
      Work Template: env_asset_master_maya_workfile

################################################################################

# ---- Photoshop

# asset_step
settings.tk-multi-publish2.photoshop.asset_step: &settings_publish_plugins_tk-multi-publish2_photoshop
  collector: "{config}/tk-multi-publish2/base_collector.py:{engine}/tk-multi-publish2/basic/collector.py"
  collector_settings:
      Work Template: asset_photoshop_workfile
      Work Area: asset_root
  post_phase: "{config}/tk-multi-publish2/post_phase.py"
  publish_plugins:
  - name: Publish to Perforce & ShotGrid
    hook: "{config}/tk-multi-publish2/publish_file.py:{config}/tk-multi-publish2/tk-photoshopcc/publish_file.py"
    settings: {}
  - name: Upload for review
    hook: "{self}/upload_version.py:{engine}/tk-multi-publish2/basic/upload_version.py"
    settings: {}
  help_url: *help_url
  location: "@apps.tk-multi-publish2.location"

# asset_master_step
settings.tk-multi-publish2.photoshop.asset_master_step: 
  <<: *settings_publish_plugins_tk-multi-publish2_photoshop
  collector_settings:
      Work Template: asset_master_photoshop_workfile
      Work Area: asset_master_root

# asset_child_step
settings.tk-multi-publish2.photoshop.asset_child_step:
  <<: *settings_publish_plugins_tk-multi-publish2_photoshop
  collector_settings:
      Work Template: asset_child_photoshop_workfile
      Work Area: asset_child_root

# asset_child_master_step
settings.tk-multi-publish2.photoshop.asset_child_master_step:
  <<: *settings_publish_plugins_tk-multi-publish2_photoshop
  collector_settings:
      Work Template: asset_child_master_photoshop_workfile
      Work Area: asset_child_master_root

# pub_asset_step
settings.tk-multi-publish2.photoshop.pub_asset_step:
  <<: *settings_publish_plugins_tk-multi-publish2_photoshop
  collector: "{self}/collector.py:{config}/tk-multi-publish2/tk-photoshopcc/collector.py"
  collector_settings:
      Work Template: pub_asset_photoshop_workfile
      Work Area: pub_asset_root

# prod_asset_step
settings.tk-multi-publish2.photoshop.prod_asset_step:
  <<: *settings_publish_plugins_tk-multi-publish2_photoshop
  collector: "{self}/collector.py:{config}/tk-multi-publish2/tk-photoshopcc/collector.py"
  collector_settings:
      Work Template: prod_asset_photoshop_workfile
      Work Area: prod_asset_root

# env_asset_step
settings.tk-multi-publish2.photoshop.env_asset_step:
  <<: *settings_publish_plugins_tk-multi-publish2_photoshop
  collector_settings:
      Work Template: env_asset_photoshop_workfile
      Work Area: env_asset_root

# env_asset_master_step
settings.tk-multi-publish2.photoshop.env_asset_master_step:
  <<: *settings_publish_plugins_tk-multi-publish2_photoshop
  collector_settings:
      Work Template: env_asset_master_photoshop_workfile
      Work Area: env_asset_master_root

################################################################################

# --- Substance Painter

# asset step
settings.tk-multi-publish2.substancepainter.asset_step: &settings_publish_plugins_tk-multi-publish2_substancepainter
  collector: "{self}/collector.py:{engine}/tk-multi-publish2/basic/collector.py"
  collector_settings:
      Work Template: asset_substancepainter_workfile
      # Work Export Template: substancepainter_asset_textures_path_export
      # Publish Textures as Folder: true
  post_phase: "{config}/tk-multi-publish2/post_phase.py"
  publish_plugins:
  # - name: Publish to Perforce & ShotGrid
  #   hook: "{config}/tk-multi-publish2/publish_file.py"
  #   settings: {}
  # - name: Publish to Perforce & ShotGrid
  #   hook: "{config}/tk-multi-publish2/publish_file.py:{engine}/tk-multi-publish2/basic/publish_textures.py"
  #   settings:
  #     Publish Template: substancepainter_asset_textures_path_publish
  # - name: Publish to Perforce & ShotGrid
  #   hook: "{config}/tk-multi-publish2/publish_file.py:{engine}/tk-multi-publish2/basic/publish_texture.py"
  #   settings:
  #     Publish Template: substancepainter_asset_texture_path_publish
  - name: Upload for review
    hook: "{self}/upload_version.py"
    settings: {}
  # - name: Begin file versioning
  #   hook: "{engine}/tk-multi-publish2/basic/start_version_control.py"
  #   settings: {}
  # - name: Publish to Perforce & ShotGrid
  #   hook: "{config}/tk-multi-publish2/publish_file.py:{engine}/tk-multi-publish2/basic/publish_session.py"
  #   settings:
  #       Publish Template: substancepainter_asset_publish
  help_url: *help_url
  location: "@apps.tk-multi-publish2.location"

# asset master step
settings.tk-multi-publish2.substancepainter.asset_master_step:
  <<: *settings_publish_plugins_tk-multi-publish2_substancepainter
  collector_settings:
      Work Template: asset_master_substancepainter_workfile

# asset_child_step
settings.tk-multi-publish2.substancepainter.asset_child_step:
  <<: *settings_publish_plugins_tk-multi-publish2_substancepainter
  collector_settings:
      Work Template: asset_child_substancepainter_workfile
      # Work Export Template: substancepainter_asset_textures_path_export
      # Publish Textures as Folder: true
  post_phase: "{config}/tk-multi-publish2/post_phase.py"
  publish_plugins:
  # - name: Publish to Perforce & ShotGrid
  #   hook: "{config}/tk-multi-publish2/publish_file.py"
  #   settings: {}
  # - name: Publish to Perforce & ShotGrid
  #   hook: "{config}/tk-multi-publish2/publish_file.py:{engine}/tk-multi-publish2/basic/publish_textures.py"
  #   settings:
  #     Publish Template: substancepainter_asset_textures_path_publish
  # - name: Publish to Perforce & ShotGrid
  #   hook: "{config}/tk-multi-publish2/publish_file.py:{engine}/tk-multi-publish2/basic/publish_texture.py"
  #   settings:
  #     Publish Template: substancepainter_asset_texture_path_publish
  - name: Upload for review
    hook: "{self}/upload_version.py"
    settings: {}
  # - name: Begin file versioning
  #   hook: "{engine}/tk-multi-publish2/basic/start_version_control.py"
  #   settings: {}
  # - name: Publish to Perforce & ShotGrid
  #   hook: "{config}/tk-multi-publish2/publish_file.py:{engine}/tk-multi-publish2/basic/publish_session.py"
  #   settings:
  #       Publish Template: substancepainter_asset_publish
  help_url: *help_url
  location: "@apps.tk-multi-publish2.location"

# asset_child_master_step
settings.tk-multi-publish2.substancepainter.asset_child_master_step:
  <<: *settings_publish_plugins_tk-multi-publish2_substancepainter
  collector_settings:
      Work Template: asset_child_master_substancepainter_workfile

# pub_asset step
settings.tk-multi-publish2.substancepainter.pub_asset_step:
  <<: *settings_publish_plugins_tk-multi-publish2_substancepainter
  collector_settings:
      Work Template: pub_asset_substancepainter_workfile

# prod_asset step
settings.tk-multi-publish2.substancepainter.prod_asset_step:
  <<: *settings_publish_plugins_tk-multi-publish2_substancepainter
  collector_settings:
      Work Template: prod_asset_substancepainter_workfile      

# env_asset_step
settings.tk-multi-publish2.substancepainter.env_asset_step:
  <<: *settings_publish_plugins_tk-multi-publish2_substancepainter
  collector_settings:
      Work Template: env_asset_substancepainter_workfile

# env_asset_master_step
settings.tk-multi-publish2.substancepainter.env_asset_master_step:
  <<: *settings_publish_plugins_tk-multi-publish2_substancepainter
  collector_settings:
      Work Template: env_asset_master_substancepainter_workfile

################################################################################

# ---- Substance Designer

# asset step
settings.tk-multi-publish2.substancedesigner.asset_step: &settings_publish_plugins_tk-multi-publish2_substancedesigner
  collector: "{self}/collector.py:{engine}/tk-multi-publish2/basic/collector.py"
  collector_settings:
      Work Template: asset_substancedesigner_workfile
  post_phase: "{config}/tk-multi-publish2/post_phase.py"
  publish_plugins:
  # - name: Publish to Perforce & ShotGrid
  #   hook: "{config}/tk-multi-publish2/publish_file.py"
  #   settings: {}

  - name: Upload for review
    hook: "{self}/upload_version.py"
    settings: {}

  # - name: Begin file versioning
  #   hook: "{engine}/tk-multi-publish2/basic/start_version_control.py"
  #   settings: {}

  # - name: Publish Package to Perforce & ShotGrid
  #   hook: "{config}/tk-multi-publish2/publish_file.py:{engine}/tk-multi-publish2/basic/publish_package_base.py:{engine}/tk-multi-publish2/basic/publish_package.py"
  #   settings:
  #       Publish Template: substancedesigner_asset_package_publish

  # Note that most of these publishers are for completion, as packages and
  # graphs can be exported in multitude of ways.
  # With the exception of exporting textures from a graph, you most likely
  # won't need all these publishers, so feel free to comment the ones
  # that you/your pipeline is not interested in.

  # - name: Publish Package Archive to Perforce & ShotGrid
  #   hook: "{config}/tk-multi-publish2/publish_file.py:{engine}/tk-multi-publish2/basic/publish_package_base.py:{engine}/tk-multi-publish2/basic/publish_package_archive.py"
  #   settings:
  #       Publish Template: substancedesigner_asset_package_archive_publish

  # - name: Publish Package as MDL to Perforce & ShotGrid
  #   hook: "{config}/tk-multi-publish2/publish_file.py:{engine}/tk-multi-publish2/basic/publish_package_base.py:{engine}/tk-multi-publish2/basic/publish_package_mdl.py"
  #   settings:
  #       Publish Template: substancedesigner_asset_package_mdl_publish

  # - name: Publish Graph Output Textures to Perforce & ShotGrid
  #   hook: "{config}/tk-multi-publish2/publish_file.py:{engine}/tk-multi-publish2/basic/publish_package_base.py:{engine}/tk-multi-publish2/basic/publish_graph_textures.py"
  #   settings:
  #       Publish Template: substancedesigner_asset_graph_textures_path_publish
  #       Texture Format: exr

  # - name: Publish Graph in MDLE format to Perforce & ShotGrid
  #   hook: "{config}/tk-multi-publish2/publish_file.py:{engine}/tk-multi-publish2/basic/publish_package_base.py:{engine}/tk-multi-publish2/basic/publish_graph_mdle.py"
  #   settings:
  #       Publish Template: substancedesigner_asset_graph_mdle_path_publish

  # - name: Publish Publish Graph as a preset to Perforce & ShotGrid
  #   hook: "{config}/tk-multi-publish2/publish_file.py:{engine}/tk-multi-publish2/basic/publish_package_base.py:{engine}/tk-multi-publish2/basic/publish_graph_as_preset.py"
  #   settings:
  #       Publish Template: substancedesigner_asset_graph_mdle_path_publish

  help_url: *help_url
  location: "@apps.tk-multi-publish2.location"

# asset master step
settings.tk-multi-publish2.substancedesigner.asset_master_step:
  <<: *settings_publish_plugins_tk-multi-publish2_substancedesigner
  collector_settings:
      Work Template: asset_master_substancedesigner_workfile

# asset_child_step
settings.tk-multi-publish2.substancedesigner.asset_child_step:
  <<: *settings_publish_plugins_tk-multi-publish2_substancedesigner
  collector_settings:
      Work Template: asset_child_substancedesigner_workfile

# asset_child_master_step
settings.tk-multi-publish2.substancedesigner.asset_child_master_step:
  <<: *settings_publish_plugins_tk-multi-publish2_substancedesigner
  collector_settings:
      Work Template: asset_child_master_substancedesigner_workfile

# pub_asset step
settings.tk-multi-publish2.substancedesigner.pub_asset_step:
  <<: *settings_publish_plugins_tk-multi-publish2_substancedesigner
  collector_settings:
      Work Template: pub_asset_substancedesigner_workfile

# prod_asset step
settings.tk-multi-publish2.substancedesigner.prod_asset_step:
  <<: *settings_publish_plugins_tk-multi-publish2_substancedesigner
  collector_settings:
      Work Template: prod_asset_substancedesigner_workfile      

# env_asset_step
settings.tk-multi-publish2.substancedesigner.env_asset_step:
  <<: *settings_publish_plugins_tk-multi-publish2_substancedesigner
  collector_settings:
      Work Template: env_asset_substancedesigner_workfile

# env_asset_master_step
settings.tk-multi-publish2.substancedesigner.env_asset_master_step:
  <<: *settings_publish_plugins_tk-multi-publish2_substancedesigner
  collector_settings:
      Work Template: env_asset_master_substancedesigner_workfile<|MERGE_RESOLUTION|>--- conflicted
+++ resolved
@@ -65,45 +65,17 @@
   <<: *settings_publish_plugins_tk-multi-publish2_3dsmax
   collector_settings:
       Work Template: asset_child_max_workfile
-<<<<<<< HEAD
-=======
-  post_phase: "{config}/tk-multi-publish2/post_phase.py"
-  publish_plugins:
-  - name: Publish to Perforce & ShotGrid
-    hook: "{config}/tk-multi-publish2/publish_file.py:{config}/tk-multi-publish2/tk-3dsmax/publish_file.py"
-    settings: {}
-  - name: Upload for review
-    hook: "{self}/upload_version.py"
-    settings: {}
-  help_url: *help_url
-  location: "@apps.tk-multi-publish2.location"
->>>>>>> 0f644d28
 
 # asset_child_master_step
 settings.tk-multi-publish2.3dsmax.asset_child_master_step: 
   <<: *settings_publish_plugins_tk-multi-publish2_3dsmax
   collector_settings:
-<<<<<<< HEAD
       Work Template: asset_child_master_max_workfile
-=======
-      Work Template: asset_other_max_workfile
-  post_phase: "{config}/tk-multi-publish2/post_phase.py"
-  publish_plugins:
-  - name: Publish to Perforce & ShotGrid
-    hook: "{config}/tk-multi-publish2/publish_file.py:{config}/tk-multi-publish2/tk-3dsmax/publish_file.py"
-    settings: {}
-  - name: Upload for review
-    hook: "{self}/upload_version.py"
-    settings: {}
-  help_url: *help_url
-  location: "@apps.tk-multi-publish2.location"
->>>>>>> 0f644d28
 
 # special_child_step
 settings.tk-multi-publish2.3dsmax.special_child_step: 
   <<: *settings_publish_plugins_tk-multi-publish2_3dsmax
   collector_settings:
-<<<<<<< HEAD
       Work Template: special_child_max_workfile      
 
 # pub_asset_step
@@ -129,19 +101,6 @@
   <<: *settings_publish_plugins_tk-multi-publish2_3dsmax
   collector_settings:
       Work Template: env_asset_master_max_workfile
-=======
-      Work Template: asset_other_child_max_workfile
-  post_phase: "{config}/tk-multi-publish2/post_phase.py"
-  publish_plugins:
-  - name: Publish to Perforce & ShotGrid
-    hook: "{config}/tk-multi-publish2/publish_file.py:{config}/tk-multi-publish2/tk-3dsmax/publish_file.py"
-    settings: {}
-  - name: Upload for review
-    hook: "{self}/upload_version.py"
-    settings: {}
-  help_url: *help_url
-  location: "@apps.tk-multi-publish2.location"
->>>>>>> 0f644d28
 
 ################################################################################
 
