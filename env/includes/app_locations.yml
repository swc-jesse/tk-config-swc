# Copyright (c) 2016 Shotgun Software Inc.
#
# CONFIDENTIAL AND PROPRIETARY
#
# This work is provided "AS IS" and subject to the Shotgun Pipeline Toolkit
# Source Code License included in this distribution package. See LICENSE.
# By accessing, using, copying or modifying this work you indicate your
# agreement to the Shotgun Pipeline Toolkit Source Code License. All rights
# not expressly granted therein are reserved by Shotgun Software Inc.
#

################################################################################

includes:
- ./frameworks.yml

################################################################################
# location descriptors for apps used in this configuration

# ---- Multi apps

# about
apps.tk-multi-about.location:
  type: app_store
  name: tk-multi-about
  version: v0.4.1

# demo
apps.tk-multi-demo.location:
  type: app_store
  name: tk-multi-demo
  version: v1.3.0

# launchapp
apps.tk-multi-launchapp.location:
  type: app_store
  name: tk-multi-launchapp
  version: v0.12.1

# loader2
apps.tk-multi-loader2.location:
  # type: app_store
  # name: tk-multi-loader2
  # version: v1.21.0
  # # Dev
  # type: dev
  # path: S:\Projects\ShotgunConfig\tk-multi-loader2
  ### Github
  type: git_branch
  branch: master
  path: https://github.com/studiowildcard/tk-multi-loader2.git
  version: b756028b3181badd1ccddf15c06bd54292d08ac9

# publish2
apps.tk-multi-publish2.location:
  type: app_store
  name: tk-multi-publish2
  version: v2.6.1

# pythonconsole
apps.tk-multi-pythonconsole.location:
  type: app_store
  name: tk-multi-pythonconsole
  version: v1.3.1

# reviewsubmission
apps.tk-multi-reviewsubmission.location:
  type: app_store
  name: tk-multi-reviewsubmission
  version: v1.2.0

# shotgun panel
apps.tk-multi-shotgunpanel.location:
  type: app_store
  name: tk-multi-shotgunpanel
  version: v1.8.1

# dev utils
apps.tk-multi-devutils.location:
  type: app_store
  name: tk-multi-devutils
  version: v1.2.0

# ---- Houdini apps

# houdini alembicnode
apps.tk-houdini-alembicnode.location:
  type: app_store
  name: tk-houdini-alembicnode
  version: v0.5.0

# houdini mantranode
apps.tk-houdini-mantranode.location:
  type: app_store
  name: tk-houdini-mantranode
  version: v0.5.0

# ---- Shotgun app takeovers

# snapshot
apps.tk-multi-snapshot.location:
  ### App Store
  # name: tk-multi-snapshot
  # type: app_store
  # version: v0.8.1
  ### GitHub Release
  type: github_release
  organization: nimbleheroes
  repository: tk-multi-snapshot
  version: v0.8.1.2-swc
  ### Dev
  # name: tk-multi-snapshot
  # type: dev
  # path: ~/Projects/swc/tk-multi-snapshot

# shotgun folders
apps.tk-shotgun-folders.location:
  ### App Store
  # name: tk-shotgun-folders
  # type: app_store
  # version: v0.2.0
  ### GitHub Release
  # type: github_release
  # organization: nimbleheroes
  # repository: tk-shotgun-folders
  # version: v0.2.0-nx.1
  ### Github
  type: git_branch
  branch: master
  path: https://github.com/studiowildcard/tk-shotgun-folders.git
  version: 5bab0c6aab13eb88366ab80f0fe3e89ef8a2cdf7
  # ### Dev
  # type: dev
  # path: S:/Projects/ShotgunConfig/tk-shotgun-folders

# workfiles2
apps.tk-multi-workfiles2.location:
  # ### App Store
  # type: app_store
  # name: tk-multi-workfiles2
  # version: v0.13.0
  ### GitHub Release
  # type: github_release
  # organization: nimbleheroes
  # repository: tk-multi-workfiles2
  # version: v0.12.6.1
  ### Git Branch
  type: git_branch
  branch: master
  path: https://github.com/studiowildcard/tk-multi-workfiles2.git
  version: 6079952270e5fab7ff36ccf6558c888d75a7f355
  # ## Dev
  # name: tk-multi-workfiles2
  # type: dev
  # path: S:\Projects\ShotgunConfig\tk-multi-workfiles2

# Perforce
apps.tk-multi-perforce.location:
  ### Dev
  # type: dev
  # path: S:\Projects\ShotgunConfig\tk-multi-perforce
  ### Github
  type: git_branch
  branch: swc_beta
<<<<<<< HEAD
  path: https://github.com/nimbleheroes/tk-multi-perforce.git
  version: "2e8e6c8"
=======
  path: https://github.com/studiowildcard/tk-multi-perforce.git
  version: ffbbd0c
>>>>>>> e57d87ae
################################################################################
# reference all of the common frameworks
frameworks: '@frameworks'
# launchfolder
apps.tk-shotgun-launchfolder.location:
  type: app_store
  name: tk-shotgun-launchfolder
  version: v0.3.1<|MERGE_RESOLUTION|>--- conflicted
+++ resolved
@@ -162,13 +162,8 @@
   ### Github
   type: git_branch
   branch: swc_beta
-<<<<<<< HEAD
-  path: https://github.com/nimbleheroes/tk-multi-perforce.git
-  version: "2e8e6c8"
-=======
   path: https://github.com/studiowildcard/tk-multi-perforce.git
   version: ffbbd0c
->>>>>>> e57d87ae
 ################################################################################
 # reference all of the common frameworks
 frameworks: '@frameworks'
