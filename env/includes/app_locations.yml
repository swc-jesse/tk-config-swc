# Copyright (c) 2016 Shotgun Software Inc.
#
# CONFIDENTIAL AND PROPRIETARY
#
# This work is provided "AS IS" and subject to the Shotgun Pipeline Toolkit
# Source Code License included in this distribution package. See LICENSE.
# By accessing, using, copying or modifying this work you indicate your
# agreement to the Shotgun Pipeline Toolkit Source Code License. All rights
# not expressly granted therein are reserved by Shotgun Software Inc.
#

################################################################################

includes:
- ./frameworks.yml

################################################################################
# location descriptors for apps used in this configuration

# ---- Multi apps

# about
apps.tk-multi-about.location:
  type: app_store
  name: tk-multi-about
  version: v0.3.3

# demo
apps.tk-multi-demo.location:
  type: app_store
  name: tk-multi-demo
  version: v1.2.0

# launchapp
apps.tk-multi-launchapp.location:
  type: app_store
  name: tk-multi-launchapp
  version: v0.11.2

# loader2
apps.tk-multi-loader2.location:
  type: app_store
  name: tk-multi-loader2
  version: v1.20.2

# publish2
apps.tk-multi-publish2.location:
  type: app_store
  name: tk-multi-publish2
  version: v2.5.5

# pythonconsole
apps.tk-multi-pythonconsole.location:
  type: app_store
  name: tk-multi-pythonconsole
  version: v1.2.5

# reviewsubmission
apps.tk-multi-reviewsubmission.location:
  type: app_store
  name: tk-multi-reviewsubmission
  version: v1.1.1

# shotgun panel
apps.tk-multi-shotgunpanel.location:
  type: app_store
  name: tk-multi-shotgunpanel
  version: v1.7.1

# dev utils
apps.tk-multi-devutils.location:
  type: app_store
  name: tk-multi-devutils
  version: v1.1.0

# ---- Houdini apps

# houdini alembicnode
apps.tk-houdini-alembicnode.location:
  type: app_store
  name: tk-houdini-alembicnode
  version: v0.4.1

# houdini mantranode
apps.tk-houdini-mantranode.location:
  type: app_store
  name: tk-houdini-mantranode
  version: v0.4.1

# ---- Shotgun app takeovers

# snapshot
apps.tk-multi-snapshot.location:
  ### App Store
  # name: tk-multi-snapshot
  # type: app_store
  # version: v0.8.1
  ### GitHub Release
  type: github_release
  organization: nimbleheroes
  repository: tk-multi-snapshot
  version: v0.8.1.2-swc
<<<<<<< HEAD

# workfiles2
apps.tk-multi-workfiles2.location:
  ### App Store
  # type: app_store
  # name: tk-multi-workfiles2
  # version: v0.12.6
  ### GitHub Release
  # type: github_release
  # organization: nimbleheroes
  # repository: tk-multi-workfiles2
  # version: v0.12.6.1
  ### Git Branch
  type: git_branch
  branch: swc_main
  path: https://github.com/nimbleheroes/tk-multi-workfiles2.git
  version: 'bb01159'
=======
>>>>>>> 94331fa9
  ### Dev
  # name: tk-multi-snapshot
  # type: dev
  # path: ~/Projects/swc/tk-multi-snapshot

# shotgun folders
apps.tk-shotgun-folders.location:
  ### App Store
  # name: tk-shotgun-folders
  # type: app_store
  # version: v0.2.0
  ### GitHub Release
  type: github_release
  organization: nimbleheroes
  repository: tk-shotgun-folders
  version: v0.2.0-nx.1

# workfiles2
apps.tk-multi-workfiles2.location:
  ### App Store
  # type: app_store
  # name: tk-multi-workfiles2
  # version: v0.12.6
  ### GitHub Release
  # type: github_release
  # organization: nimbleheroes
  # repository: tk-multi-workfiles2
  # version: v0.12.6.1
  ### Git Branch
  # type: git_branch
  # branch: swc_beta
  # path: https://github.com/nimbleheroes/tk-multi-workfiles2.git
  # version: 'bb01159'
  ### Dev
  name: tk-multi-workfiles2
  type: dev
  path: ~/Projects/swc/tk-multi-workfiles2

# Perforce
apps.tk-multi-perforce.location:
<<<<<<< HEAD
  ### Dev
  # name: tk-multi-perforce
  # type: dev
  # path: ~/Projects/swc/tk-multi-perforce
  ### Github
  type: git_branch
  branch: swc_beta
  path: https://github.com/nimbleheroes/tk-multi-perforce.git
  version: '8c4581a'
=======
  ### Github
  # type: git_branch
  # branch: swc_beta
  # path: https://github.com/nimbleheroes/tk-multi-perforce.git
  # version: '2022411'
  ### Dev
  name: tk-multi-perforce
  type: dev
  path: ~/Projects/swc/tk-multi-perforce
>>>>>>> 94331fa9

################################################################################
# reference all of the common frameworks
frameworks: '@frameworks'<|MERGE_RESOLUTION|>--- conflicted
+++ resolved
@@ -100,26 +100,6 @@
   organization: nimbleheroes
   repository: tk-multi-snapshot
   version: v0.8.1.2-swc
-<<<<<<< HEAD
-
-# workfiles2
-apps.tk-multi-workfiles2.location:
-  ### App Store
-  # type: app_store
-  # name: tk-multi-workfiles2
-  # version: v0.12.6
-  ### GitHub Release
-  # type: github_release
-  # organization: nimbleheroes
-  # repository: tk-multi-workfiles2
-  # version: v0.12.6.1
-  ### Git Branch
-  type: git_branch
-  branch: swc_main
-  path: https://github.com/nimbleheroes/tk-multi-workfiles2.git
-  version: 'bb01159'
-=======
->>>>>>> 94331fa9
   ### Dev
   # name: tk-multi-snapshot
   # type: dev
@@ -149,18 +129,17 @@
   # repository: tk-multi-workfiles2
   # version: v0.12.6.1
   ### Git Branch
-  # type: git_branch
-  # branch: swc_beta
-  # path: https://github.com/nimbleheroes/tk-multi-workfiles2.git
-  # version: 'bb01159'
+  type: git_branch
+  branch: swc_main
+  path: https://github.com/nimbleheroes/tk-multi-workfiles2.git
+  version: 'bb01159'
   ### Dev
-  name: tk-multi-workfiles2
-  type: dev
-  path: ~/Projects/swc/tk-multi-workfiles2
+  # name: tk-multi-workfiles2
+  # type: dev
+  # path: ~/Projects/swc/tk-multi-workfiles2
 
 # Perforce
 apps.tk-multi-perforce.location:
-<<<<<<< HEAD
   ### Dev
   # name: tk-multi-perforce
   # type: dev
@@ -170,17 +149,7 @@
   branch: swc_beta
   path: https://github.com/nimbleheroes/tk-multi-perforce.git
   version: '8c4581a'
-=======
-  ### Github
-  # type: git_branch
-  # branch: swc_beta
-  # path: https://github.com/nimbleheroes/tk-multi-perforce.git
-  # version: '2022411'
-  ### Dev
-  name: tk-multi-perforce
-  type: dev
-  path: ~/Projects/swc/tk-multi-perforce
->>>>>>> 94331fa9
+
 
 ################################################################################
 # reference all of the common frameworks
